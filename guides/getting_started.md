--- conflicted
+++ resolved
@@ -38,10 +38,9 @@
 apt-get install pkgconf libglfw3 libglfw3-dev libglew2.0 libglew-dev
 ```
 
-<<<<<<< HEAD
 Once these components have been installed, you should be able to build the
 `scenic_driver_glfw` driver.
-=======
+
 ### Installing on Fedora
 
 The easiest way to install on Fedora is to use dnf. Just run the following:
@@ -51,7 +50,6 @@
 ```
 
 Once these components have been installed, you should be able to build the `scenic_driver_glfw` driver.
->>>>>>> e4ff8f14
 
 ### Installing on Archlinux
 
