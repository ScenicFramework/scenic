defmodule Scenic.Mixfile do
  use Mix.Project

  @version "0.7.0"
  @github "https://github.com/boydm/scenic"

  def project do
    [
      app: :scenic,
      version: @version,
      build_path: "_build",
      config_path: "config/config.exs",
      deps_path: "deps",
      elixir: "~> 1.6",
      name: "Scenic",
      build_embedded: Mix.env() == :prod,
      start_permanent: Mix.env() == :prod,
      deps: deps(),
      docs: [
        extras: doc_guides(),
        main: "welcome",
        groups_for_modules: groups_for_modules()
        # source_ref: "v#{@version}",
        # source_url: "https://github.com/boydm/scenic",
        # homepage_url: "http://kry10.com",
      ],
      package: [
        name: :scenic,
        contributors: ["Boyd Multerer"],
        maintainers: ["Boyd Multerer"],
        licenses: ["Apache 2"],
        links: %{github: @github}
      ],
<<<<<<< HEAD
      dialyzer: [plt_add_deps: :transitive, plt_add_apps: [:mix, :iex, :scenic_math]],
      test_coverage: [tool: ExCoveralls],
      preferred_cli_env: [
        coveralls: :test,
        "coveralls.html": :test,
        "coveralls.json": :test
      ]
    ]
  end

=======
      description: description(),
      dialyzer: [plt_add_deps: :transitive, plt_add_apps: [:mix, :iex, :scenic_math]]
    ]
  end

  defp description() do
    """
    Scenic -- The core Scenic library
    """
  end

  # Configuration for the OTP application
  #
  # Type "mix help compile.app" for more information
>>>>>>> 7f2a0952
  def application do
    [
      # mod: {Scenic, []},
      applications: [:logger]
    ]
  end

  defp deps do
    [
      {:scenic_math, "~> 0.7"},

      # Tools
      {:ex_doc, ">= 0.0.0", only: [:dev]},
      {:credo, ">= 0.0.0", only: [:dev, :test], runtime: false},
      {:excoveralls, ">= 0.0.0", only: :test, runtime: false},
      {:inch_ex, ">= 0.0.0", only: :dev, runtime: false},
      {:dialyxir, "~> 0.5", only: :dev, runtime: false}
    ]
  end

  defp doc_guides do
    [
      "guides/welcome.md",
      "guides/overview_general.md",
      "guides/getting_started.md",
      "guides/getting_started_nerves.md",
      "guides/scene_structure.md",
      "guides/scene_lifecycle.md",
      "guides/overview_graph.md",
      "guides/overview_viewport.md",
      "guides/overview_driver.md",
      "guides/styles_overview.md",
      "guides/transforms_overview.md",
      "CODE_OF_CONDUCT.md",
      "CONTRIBUTING.md"
    ]
  end

  defp groups_for_modules do
    # Ungrouped Modules
    #
    # Plug
    # Plug.Builder
    # Plug.Conn
    # Plug.Crypto
    # Plug.Debugger
    # Plug.ErrorHandler
    # Plug.Exception
    # Plug.HTML
    # Plug.Router
    # Plug.Test
    # Plug.Upload

    [
      Components: [
        Scenic.Component,
        Scenic.Component.Button,
        Scenic.Component.Input.Checkbox,
        Scenic.Component.Input.Dropdown,
        Scenic.Component.Input.RadioButton,
        Scenic.Component.Input.RadioGroup,
        Scenic.Component.Input.Slider,
        Scenic.Component.Input.TextField,
        Scenic.Component.Input.Carat
      ],
      Primitives: [
        Scenic.Primitive,
        Scenic.Primitive.Arc,
        Scenic.Primitive.Circle,
        Scenic.Primitive.Ellipse,
        Scenic.Primitive.Group,
        Scenic.Primitive.Line,
        Scenic.Primitive.Path,
        Scenic.Primitive.Quad,
        Scenic.Primitive.Rectangle,
        Scenic.Primitive.RoundedRectangle,
        Scenic.Primitive.SceneRef,
        Scenic.Primitive.Sector,
        Scenic.Primitive.Text,
        Scenic.Primitive.Triangle
      ],
      Styles: [
        Scenic.Primitive.Style,
        Scenic.Primitive.Style.Cap,
        Scenic.Primitive.Style.ClearColor,
        Scenic.Primitive.Style.Fill,
        Scenic.Primitive.Style.Font,
        Scenic.Primitive.Style.FontBlur,
        Scenic.Primitive.Style.FontSize,
        Scenic.Primitive.Style.Hidden,
        Scenic.Primitive.Style.Join,
        Scenic.Primitive.Style.MiterLimit,
        Scenic.Primitive.Style.Scissor,
        Scenic.Primitive.Style.Stroke,
        Scenic.Primitive.Style.TextAlign,
        Scenic.Primitive.Style.TextHeight,
        Scenic.Primitive.Style.Theme
      ],
      "Style.Paint": [
        Scenic.Primitive.Style.Paint,
        Scenic.Primitive.Style.Paint.Color,
        Scenic.Primitive.Style.Paint.Image,
        Scenic.Primitive.Style.Paint.BoxGradient,
        Scenic.Primitive.Style.Paint.LinearGradient,
        Scenic.Primitive.Style.Paint.RadialGradient
      ],
      Transforms: [
        Scenic.Primitive.Transform,
        Scenic.Primitive.Transform.Matrix,
        Scenic.Primitive.Transform.Pin,
        Scenic.Primitive.Transform.Rotate,
        Scenic.Primitive.Transform.Scale,
        Scenic.Primitive.Transform.Translate
      ],
      Animations: [
        Scenic.Animation,
        Scenic.Animation.Basic.Rotate
      ],
      ViewPort: [
        Scenic.ViewPort.Config,
        # Scenic.ViewPort.Input,
        Scenic.ViewPort.Context,
        Scenic.ViewPort.Tables
      ],
      Drivers: [
        Scenic.ViewPort.Driver,
        Scenic.ViewPort.Driver.Config,
        Scenic.ViewPort.Driver.Info
      ],
      Cache: [
        Scenic.Cache,
        Scenic.Cache.File,
        Scenic.Cache.Term,
        Scenic.Cache.Hash
      ],
      Utilities: [
        Scenic.Utilities.Enum,
        Scenic.Utilities.Map
      ]
    ]
  end
end<|MERGE_RESOLUTION|>--- conflicted
+++ resolved
@@ -1,21 +1,30 @@
 defmodule Scenic.Mixfile do
   use Mix.Project
 
+  @app_name :scenic
   @version "0.7.0"
+  @elixir_version "~> 1.6"
   @github "https://github.com/boydm/scenic"
 
   def project do
     [
-      app: :scenic,
+      app: @app_name,
       version: @version,
-      build_path: "_build",
-      config_path: "config/config.exs",
-      deps_path: "deps",
-      elixir: "~> 1.6",
-      name: "Scenic",
+      elixir: @elixir_version,
+      deps: deps(),
+
       build_embedded: Mix.env() == :prod,
       start_permanent: Mix.env() == :prod,
-      deps: deps(),
+      dialyzer: [plt_add_deps: :transitive, plt_add_apps: [:mix, :iex, :scenic_math]],
+      test_coverage: [tool: ExCoveralls],
+      preferred_cli_env: [
+        coveralls: :test,
+        "coveralls.html": :test,
+        "coveralls.json": :test
+      ],
+
+      name: "Scenic",
+      description: description(),
       docs: [
         extras: doc_guides(),
         main: "welcome",
@@ -25,26 +34,12 @@
         # homepage_url: "http://kry10.com",
       ],
       package: [
-        name: :scenic,
+        name: @app_name,
         contributors: ["Boyd Multerer"],
         maintainers: ["Boyd Multerer"],
         licenses: ["Apache 2"],
         links: %{github: @github}
-      ],
-<<<<<<< HEAD
-      dialyzer: [plt_add_deps: :transitive, plt_add_apps: [:mix, :iex, :scenic_math]],
-      test_coverage: [tool: ExCoveralls],
-      preferred_cli_env: [
-        coveralls: :test,
-        "coveralls.html": :test,
-        "coveralls.json": :test
       ]
-    ]
-  end
-
-=======
-      description: description(),
-      dialyzer: [plt_add_deps: :transitive, plt_add_apps: [:mix, :iex, :scenic_math]]
     ]
   end
 
@@ -57,7 +52,6 @@
   # Configuration for the OTP application
   #
   # Type "mix help compile.app" for more information
->>>>>>> 7f2a0952
   def application do
     [
       # mod: {Scenic, []},
