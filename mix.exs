defmodule Scenic.Mixfile do
  use Mix.Project

  @version "0.7.0"
  @github "https://github.com/boydm/scenic"

  def project do
    [
      app: :scenic,
      version: @version,
      build_path: "_build",
      config_path: "config/config.exs",
      deps_path: "deps",
      elixir: "~> 1.6",
      name: "Scenic",
      build_embedded: Mix.env() == :prod,
      start_permanent: Mix.env() == :prod,
      deps: deps(),
      docs: [
        extras: doc_guides(),
        main: "welcome",
        groups_for_modules: groups_for_modules()
        # source_ref: "v#{@version}",
        # source_url: "https://github.com/boydm/scenic",
        # homepage_url: "http://kry10.com",
      ],
      package: [
        name: :scenic,
        contributors: ["Boyd Multerer"],
        maintainers: ["Boyd Multerer"],
        licenses: ["Apache 2"],
        links: %{github: @github}
      ],
<<<<<<< HEAD
      description: description(),
      dialyzer: [plt_add_deps: :transitive, plt_add_apps: [:mix, :iex, :scenic_math]]
    ]
  end

  defp description() do
    """
    Scenic -- The core Scenic library
    """
  end

  # Configuration for the OTP application
  #
  # Type "mix help compile.app" for more information
=======
      dialyzer: [plt_add_deps: :transitive, plt_add_apps: [:mix, :iex, :scenic_math]],
      test_coverage: [tool: ExCoveralls],
      preferred_cli_env: [
        coveralls: :test,
        "coveralls.html": :test,
        "coveralls.json": :test
      ]
    ]
  end

>>>>>>> 1193a576
  def application do
    [
      # mod: {Scenic, []},
      applications: [:logger]
    ]
  end

  defp deps do
    [
      {:scenic_math, "~> 0.7.0"},

      # Tools
      {:ex_doc, ">= 0.0.0", only: [:dev]},
      {:credo, ">= 0.0.0", only: [:dev, :test], runtime: false},
      {:excoveralls, ">= 0.0.0", only: :test, runtime: false},
      {:inch_ex, ">= 0.0.0", only: :dev, runtime: false},
      {:dialyxir, "~> 0.5", only: :dev, runtime: false}
    ]
  end

  defp doc_guides do
    [
      "guides/welcome.md",
      "guides/overview_general.md",
      "guides/getting_started.md",
      "guides/getting_started_nerves.md",
      "guides/scene_structure.md",
      "guides/scene_lifecycle.md",
      "guides/overview_graph.md",
      "guides/overview_viewport.md",
      "guides/overview_driver.md",
      "guides/styles_overview.md",
      "guides/transforms_overview.md",
      "CODE_OF_CONDUCT.md",
      "CONTRIBUTING.md"
    ]
  end

  defp groups_for_modules do
    # Ungrouped Modules
    #
    # Plug
    # Plug.Builder
    # Plug.Conn
    # Plug.Crypto
    # Plug.Debugger
    # Plug.ErrorHandler
    # Plug.Exception
    # Plug.HTML
    # Plug.Router
    # Plug.Test
    # Plug.Upload

    [
      Components: [
        Scenic.Component,
        Scenic.Component.Button,
        Scenic.Component.Input.Checkbox,
        Scenic.Component.Input.Dropdown,
        Scenic.Component.Input.RadioButton,
        Scenic.Component.Input.RadioGroup,
        Scenic.Component.Input.Slider,
        Scenic.Component.Input.TextField,
        Scenic.Component.Input.Carat
      ],
      Primitives: [
        Scenic.Primitive,
        Scenic.Primitive.Arc,
        Scenic.Primitive.Circle,
        Scenic.Primitive.Ellipse,
        Scenic.Primitive.Group,
        Scenic.Primitive.Line,
        Scenic.Primitive.Path,
        Scenic.Primitive.Quad,
        Scenic.Primitive.Rectangle,
        Scenic.Primitive.RoundedRectangle,
        Scenic.Primitive.SceneRef,
        Scenic.Primitive.Sector,
        Scenic.Primitive.Text,
        Scenic.Primitive.Triangle
      ],
      Styles: [
        Scenic.Primitive.Style,
        Scenic.Primitive.Style.Cap,
        Scenic.Primitive.Style.ClearColor,
        Scenic.Primitive.Style.Fill,
        Scenic.Primitive.Style.Font,
        Scenic.Primitive.Style.FontBlur,
        Scenic.Primitive.Style.FontSize,
        Scenic.Primitive.Style.Hidden,
        Scenic.Primitive.Style.Join,
        Scenic.Primitive.Style.MiterLimit,
        Scenic.Primitive.Style.Scissor,
        Scenic.Primitive.Style.Stroke,
        Scenic.Primitive.Style.TextAlign,
        Scenic.Primitive.Style.TextHeight,
        Scenic.Primitive.Style.Theme
      ],
      "Style.Paint": [
        Scenic.Primitive.Style.Paint,
        Scenic.Primitive.Style.Paint.Color,
        Scenic.Primitive.Style.Paint.Image,
        Scenic.Primitive.Style.Paint.BoxGradient,
        Scenic.Primitive.Style.Paint.LinearGradient,
        Scenic.Primitive.Style.Paint.RadialGradient
      ],
      Transforms: [
        Scenic.Primitive.Transform,
        Scenic.Primitive.Transform.Matrix,
        Scenic.Primitive.Transform.Pin,
        Scenic.Primitive.Transform.Rotate,
        Scenic.Primitive.Transform.Scale,
        Scenic.Primitive.Transform.Translate
      ],
      Animations: [
        Scenic.Animation,
        Scenic.Animation.Basic.Rotate
      ],
      ViewPort: [
        Scenic.ViewPort.Config,
        # Scenic.ViewPort.Input,
        Scenic.ViewPort.Context,
        Scenic.ViewPort.Tables
      ],
      Drivers: [
        Scenic.ViewPort.Driver,
        Scenic.ViewPort.Driver.Config,
        Scenic.ViewPort.Driver.Info
      ],
      Cache: [
        Scenic.Cache,
        Scenic.Cache.File,
        Scenic.Cache.Term,
        Scenic.Cache.Hash
      ],
      Utilities: [
        Scenic.Utilities.Enum,
        Scenic.Utilities.Map
      ]
    ]
  end
end<|MERGE_RESOLUTION|>--- conflicted
+++ resolved
@@ -31,9 +31,14 @@
         licenses: ["Apache 2"],
         links: %{github: @github}
       ],
-<<<<<<< HEAD
       description: description(),
       dialyzer: [plt_add_deps: :transitive, plt_add_apps: [:mix, :iex, :scenic_math]]
+      test_coverage: [tool: ExCoveralls],
+      preferred_cli_env: [
+        coveralls: :test,
+        "coveralls.html": :test,
+        "coveralls.json": :test
+      ]
     ]
   end
 
@@ -46,18 +51,7 @@
   # Configuration for the OTP application
   #
   # Type "mix help compile.app" for more information
-=======
-      dialyzer: [plt_add_deps: :transitive, plt_add_apps: [:mix, :iex, :scenic_math]],
-      test_coverage: [tool: ExCoveralls],
-      preferred_cli_env: [
-        coveralls: :test,
-        "coveralls.html": :test,
-        "coveralls.json": :test
-      ]
-    ]
-  end
 
->>>>>>> 1193a576
   def application do
     [
       # mod: {Scenic, []},
