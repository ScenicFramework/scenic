--- conflicted
+++ resolved
@@ -2,11 +2,9 @@
   use Mix.Project
 
   @app_name :scenic
-<<<<<<< HEAD
-  @version "0.7.1"
-=======
+
   @version "0.8.0"
->>>>>>> e8681b6c
+
   @elixir_version "~> 1.6"
   @github "https://github.com/boydm/scenic"
 
